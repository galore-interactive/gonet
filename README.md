<<<<<<< HEAD
# gonet
Networking library for Unity GameObjects.  Developed and used during 2019 and 2020.  No longer actively maintained, but perhaps it could be of use.

Here is the Unity Asset Store description from when it was active there:

GONet is the Unity3D GameObject Networking solution with tight, developer-friendly integration into the Unity architecture/runtime.  If you need to network something and a GameObject is involved, GONet is the answer.
<br><br>
<strong>TL;DR</strong>
<br>State of affairs for multiplayer/networking in Unity:
<br>*UNet is in end-of-life long term support (LTS) - not to be used
<br>*DOTS NetCode can be a real challenge to adopt
<br>*Other multiplayer/networking options do an ~OK~ job of integrating with Unity (some things done well and others not so well)
<br>*You need a robust Unity-centric networking library <strong>now</strong> to deliver your multiplayer game to fans
<br>*GONet == solution (auto-magical data sync & value blending & compression & encryption, extensible pub/sub events, pure C# w/ all source code) 
<br><br>
<strong>GONet mantra:</strong>
<br>-doing the easy/common stuff should be dead simple (no programming)
<br>-doing the (<em>seemingly</em>) hard stuff should first be possible and second be approachable
<br>-high performance and low resource utilization are kept at the forefront of design, development, decision making and implementation details
<br>-there is much more to a great networked multi-player game than syncing transforms, GONet helps take you the rest of the way with features and implementation experts to <em>"save your bacon"</em>
<br>-there is no "asset fairy" to auto-magically <em>multi-playerify</em> your entire game; <strong>BUT</strong> a robust toolset is a must - enter GONet
<br>-TCP has no place here (AAA studio grade solutions are UDP-only when any competitive and/or near-realtime gameplay needs exist - GONet is UDP-only)
<br><br>
<strong>NOTE:</strong> Instead of slow runtime reflection or error-prone/confusing byte weaving, GONet utilizes (automatic) design-time code generation that is runtime debuggable. Unity-friendly multi-threading where appropriate. Works well with default settings, but tweak away as needed. <strong>REPLAY support is out of the box</strong> (PRO Only)!  And the box is not black, as <strong><em>source code is included</em></strong>.
<br><br>
<strong>FEATURES:</strong>
<br><strong>Auto-magical data sync:</strong>
<br>*Transform - position/localPosition, rotation/localRotation, scale
<br>*Animator Controller parameters
<br>*Any MonoBehaviour fields ([SyncVar] replacement)
<br>*Omni-directional from owner to non-owners (server and clients alike)
<br>*GameObject.Instantiate() is auto-magically networked from the owner/instantiator to all interested parties/machines (optionally use a prefab alternate for non-owners)
<br>*You control sync settings applied to groups of data items: default and/or user-defined (via profiles/templates, for when you want/need more control)
<br>*Auto-magically blend smoothly between received values for non-owners: default interpolation/extrapolation and/or user-defined implementation (great for dealing with unreliable <em>"streams"</em>)
<br><br><strong>Event Bus:</strong>
<br>*Publish and subscribe to your own omni-directional (<em>arbitrary</em> content between server <-> clients) communication  ([Command], [ClientRpc] and [TargetRpc] replacement)
<br>*Auto-magically sync'd changes also (automatically) publish events to which you can subscribe (e.g., energy dropped below 10 => change avatar material)
<br>*Transient events - delivered to clients connected to game session when event occurs
<br>*Persistent events - like Transient event with additional delivery to any clients connecting to the game session after event occurs and will exist in recorded/replay data
<br>*Any user-defined event class - can be either transient or persistent
<br>*Promotes industry proven event-driven game architecture and facilitates GONet Record+Replay
<br><br><strong>Serialization options:</strong>
<br>*Default Auto-magical data sync:  custom bit packing (with LZ4 compression)
<br>*Default Event Bus traffic: MessagePack (with LZ4 compression)
<br>*User-defined custom overrides: if you have special cases or feel you can do it better, by all means, a mechanism to do so is provided
<br>*Configurable value quantization: choose # bits to occupy and auto-magically quantizes/compresses to fit (great for LOD, <em>see below</em>)
<br><br><strong>(PRO Only) Record+Replay GONet sessions:</strong>
<br>*(PRO Only) Everything GONet sends and receives is recorded (server and clients alike)
<br>*(PRO Only) Replay the recorded gameplay. Great for: (eSports) In-game instant replay, Location Based Entertainment takeaway not to mention development troubleshooting and bug reproduction (i.e., a <em>"save your bacon"</em> feature)
<br>*(PRO Only) Recorded session data feeds into time series, statistics-based graphs for analysis during development and perhaps more importantly after game is released
<br><br><strong>(PRO Only) Level of Detail (LOD) management:</strong>
<br>*(PRO Only) Control the Who/What/When/Where/Why/How of data detail
<br>*(PRO Only) Default implementation uses distance to client's main player controlled GameObject (closer = high data resolution, further = lower data resolution...down to excluded entirely)
<br>*(PRO Only) User-defined custom overrides: decide what causes changes to a GameObject's data LOD, when it should be applied, how much it affects LOD, etc...
<br>*(PRO Only) Facilitates large worlds and/or large numbers of networked GameObjects and sync'd values (e.g., MMO)
<br><br><strong>Wide platform/runtime support:</strong>
<br>*All managed C#, no native libraries
<br>*(PRO Only) Ahead of Time (AOT) compilation support (e.g., iOS)
<br>*(PRO Only) IL2CPP
<br><br><strong>Network Transport:</strong>
<br>*High level (just add GONetParticipant to GameObjects for transform/animation and [GONetAutoMagicalSync] to MonoBehaviour fields/properties and you are <em>in business</em>)
<br>*Mid level (create/publish/subscribe custom events and also fine tune available network settings to meet particular needs)
<br>*Low level (send/receive/manage data however you need to, but you probably will never need this)
<br>*UDP (unreliable+unordered) and RUDP (reliable+ordered UDP)
<br>*Encryption (customized version of Bouncy Castle Crypto API)
<br>*Configurable channels (optional)
<br><br><strong>Network topologies:</strong>
<br>*Dedicated game server (client-server DGS)
<br>*Local (LAN): good for location-based entertainment (LBE)
<br>*(PRO Only) Peer-to-Peer (P2P): NAT punchthrough etc...
<br><br><strong>Support:</strong>
<br>*Basic tutorials, examples and forum/email back and forth as time/resources permit
<br>*(PRO Only) Fixes to unique and/or uncommon bugs/issues
<br>*(PRO Only) Screen sharing collaboration sessions and more in-depth responses at front of email support line
<br>*(PRO Only) Access to extensive example projects with detailed documentation
<br>*(Premium Only) GONet support team working directly with your team with off-site and on-site options
<br>*(Premium Only) GONet custom feature requests
<br><br><strong>General:</strong>
<br>*RigidBody support
<br>*Run-time authority transition (e.g., client to server for projectiles)
<br>*Source code (well commented and debuggable C#)
<br><br><strong>Logging:</strong>
<br>*Built atop the robust, well-known log4net api/library
<br>*Writes to Console in editor and to "logs/gonet.log" file in builds
<br>*Outputs logging level, thread #, system time, frame time and your message with every log statement (if you have ever performed troubleshooting on a networked game, you know this is one of those <em>"save your bacon"</em> features)
<br>*Used in GONet code and fully available to use wherever you like
<br><br>
<strong>Recommended Minimum System Specifications (Running GONet Games):</strong>
<br>*Baseline requirements listed on Unity site: https://unity3d.com/unity/system-requirements
<br>*64-bit CPU with 4 cores
<br><br>
Let GONet take on the most difficult burden you face, so your team can focus on interesting creative matters.  GONet integrates nicely into existing game project code bases and effortlessly for those lucky to be in green field development.
<br><br>
Manual and API Documentation 
Please discuss GONet in the forum
Contact support to discuss consulting assistance for implementation/integration/migration with your game project team.  We have a multi-tiered support structure to suit your needs, from trivial to highly involved.  Our implementation experts will help you from getting off the ground up to crossing the finish line with you.
<br><br>
<br>Thanks for making all the way!  When it comes to getting your game networked and multi-player capable, you need to know what you are getting yourself into.  GONet is the real deal.
=======
# GONet
Networking library for Unity GameObjects.  Developed and used during 2019 and 2020.  No longer actively maintained, but perhaps it could be of use.

Here is the Unity Asset Store description from when it was active there:

GONet is the Unity3D GameObject Networking solution with tight, developer-friendly integration into the Unity architecture/runtime.  If you need to network something and a GameObject is involved, GONet is the answer.
<br><br>
<strong>TL;DR</strong>
<br>State of affairs for multiplayer/networking in Unity:
<br>*UNet is in end-of-life long term support (LTS) - not to be used
<br>*DOTS NetCode can be a real challenge to adopt
<br>*Other multiplayer/networking options do an ~OK~ job of integrating with Unity (some things done well and others not so well)
<br>*You need a robust Unity-centric networking library <strong>now</strong> to deliver your multiplayer game to fans
<br>*GONet == solution (auto-magical data sync & value blending & compression & encryption, extensible pub/sub events, pure C# w/ all source code) 
<br><br>
<strong>GONet mantra:</strong>
<br>-doing the easy/common stuff should be dead simple (no programming)
<br>-doing the (<em>seemingly</em>) hard stuff should first be possible and second be approachable
<br>-high performance and low resource utilization are kept at the forefront of design, development, decision making and implementation details
<br>-there is much more to a great networked multi-player game than syncing transforms, GONet helps take you the rest of the way with features and implementation experts to <em>"save your bacon"</em>
<br>-there is no "asset fairy" to auto-magically <em>multi-playerify</em> your entire game; <strong>BUT</strong> a robust toolset is a must - enter GONet
<br>-TCP has no place here (AAA studio grade solutions are UDP-only when any competitive and/or near-realtime gameplay needs exist - GONet is UDP-only)
<br><br>
<strong>NOTE:</strong> Instead of slow runtime reflection or error-prone/confusing byte weaving, GONet utilizes (automatic) design-time code generation that is runtime debuggable. Unity-friendly multi-threading where appropriate. Works well with default settings, but tweak away as needed. <strong>REPLAY support is out of the box</strong> (PRO Only)!  And the box is not black, as <strong><em>source code is included</em></strong>.
<br><br>
<strong>FEATURES:</strong>
<br><strong>Auto-magical data sync:</strong>
<br>*Transform - position/localPosition, rotation/localRotation, scale
<br>*Animator Controller parameters
<br>*Any MonoBehaviour fields ([SyncVar] replacement)
<br>*Omni-directional from owner to non-owners (server and clients alike)
<br>*GameObject.Instantiate() is auto-magically networked from the owner/instantiator to all interested parties/machines (optionally use a prefab alternate for non-owners)
<br>*You control sync settings applied to groups of data items: default and/or user-defined (via profiles/templates, for when you want/need more control)
<br>*Auto-magically blend smoothly between received values for non-owners: default interpolation/extrapolation and/or user-defined implementation (great for dealing with unreliable <em>"streams"</em>)
<br><br><strong>Event Bus:</strong>
<br>*Publish and subscribe to your own omni-directional (<em>arbitrary</em> content between server <-> clients) communication  ([Command], [ClientRpc] and [TargetRpc] replacement)
<br>*Auto-magically sync'd changes also (automatically) publish events to which you can subscribe (e.g., energy dropped below 10 => change avatar material)
<br>*Transient events - delivered to clients connected to game session when event occurs
<br>*Persistent events - like Transient event with additional delivery to any clients connecting to the game session after event occurs and will exist in recorded/replay data
<br>*Any user-defined event class - can be either transient or persistent
<br>*Promotes industry proven event-driven game architecture and facilitates GONet Record+Replay
<br><br><strong>Serialization options:</strong>
<br>*Default Auto-magical data sync:  custom bit packing (with LZ4 compression)
<br>*Default Event Bus traffic: MessagePack (with LZ4 compression)
<br>*User-defined custom overrides: if you have special cases or feel you can do it better, by all means, a mechanism to do so is provided
<br>*Configurable value quantization: choose # bits to occupy and auto-magically quantizes/compresses to fit (great for LOD, <em>see below</em>)
<br><br><strong>(PRO Only) Record+Replay GONet sessions:</strong>
<br>*(PRO Only) Everything GONet sends and receives is recorded (server and clients alike)
<br>*(PRO Only) Replay the recorded gameplay. Great for: (eSports) In-game instant replay, Location Based Entertainment takeaway not to mention development troubleshooting and bug reproduction (i.e., a <em>"save your bacon"</em> feature)
<br>*(PRO Only) Recorded session data feeds into time series, statistics-based graphs for analysis during development and perhaps more importantly after game is released
<br><br><strong>(PRO Only) Level of Detail (LOD) management:</strong>
<br>*(PRO Only) Control the Who/What/When/Where/Why/How of data detail
<br>*(PRO Only) Default implementation uses distance to client's main player controlled GameObject (closer = high data resolution, further = lower data resolution...down to excluded entirely)
<br>*(PRO Only) User-defined custom overrides: decide what causes changes to a GameObject's data LOD, when it should be applied, how much it affects LOD, etc...
<br>*(PRO Only) Facilitates large worlds and/or large numbers of networked GameObjects and sync'd values (e.g., MMO)
<br><br><strong>Wide platform/runtime support:</strong>
<br>*All managed C#, no native libraries
<br>*(PRO Only) Ahead of Time (AOT) compilation support (e.g., iOS)
<br>*(PRO Only) IL2CPP
<br><br><strong>Network Transport:</strong>
<br>*High level (just add GONetParticipant to GameObjects for transform/animation and [GONetAutoMagicalSync] to MonoBehaviour fields/properties and you are <em>in business</em>)
<br>*Mid level (create/publish/subscribe custom events and also fine tune available network settings to meet particular needs)
<br>*Low level (send/receive/manage data however you need to, but you probably will never need this)
<br>*UDP (unreliable+unordered) and RUDP (reliable+ordered UDP)
<br>*Encryption (customized version of Bouncy Castle Crypto API)
<br>*Configurable channels (optional)
<br><br><strong>Network topologies:</strong>
<br>*Dedicated game server (client-server DGS)
<br>*Local (LAN): good for location-based entertainment (LBE)
<br>*(PRO Only) Peer-to-Peer (P2P): NAT punchthrough etc...
<br><br><strong>Support:</strong>
<br>*Basic tutorials, examples and forum/email back and forth as time/resources permit
<br>*(PRO Only) Fixes to unique and/or uncommon bugs/issues
<br>*(PRO Only) Screen sharing collaboration sessions and more in-depth responses at front of email support line
<br>*(PRO Only) Access to extensive example projects with detailed documentation
<br>*(Premium Only) GONet support team working directly with your team with off-site and on-site options
<br>*(Premium Only) GONet custom feature requests
<br><br><strong>General:</strong>
<br>*RigidBody support
<br>*Run-time authority transition (e.g., client to server for projectiles)
<br>*Source code (well commented and debuggable C#)
<br><br><strong>Logging:</strong>
<br>*Built atop the robust, well-known log4net api/library
<br>*Writes to Console in editor and to "logs/gonet.log" file in builds
<br>*Outputs logging level, thread #, system time, frame time and your message with every log statement (if you have ever performed troubleshooting on a networked game, you know this is one of those <em>"save your bacon"</em> features)
<br>*Used in GONet code and fully available to use wherever you like
<br><br>
<strong>Recommended Minimum System Specifications (Running GONet Games):</strong>
<br>*Baseline requirements listed on Unity site: https://unity3d.com/unity/system-requirements
<br>*64-bit CPU with 4 cores
<br><br>
Let GONet take on the most difficult burden you face, so your team can focus on interesting creative matters.  GONet integrates nicely into existing game project code bases and effortlessly for those lucky to be in green field development.
<br><br>
Manual and API Documentation 
Please discuss GONet in the forum
Contact support to discuss consulting assistance for implementation/integration/migration with your game project team.  We have a multi-tiered support structure to suit your needs, from trivial to highly involved.  Our implementation experts will help you from getting off the ground up to crossing the finish line with you.
<br><br>
<br>Thanks for making all the way!  When it comes to getting your game networked and multi-player capable, you need to know what you are getting yourself into.  GONet is the real deal.
>>>>>>> 85639394
<|MERGE_RESOLUTION|>--- conflicted
+++ resolved
@@ -1,103 +1,3 @@
-<<<<<<< HEAD
-# gonet
-Networking library for Unity GameObjects.  Developed and used during 2019 and 2020.  No longer actively maintained, but perhaps it could be of use.
-
-Here is the Unity Asset Store description from when it was active there:
-
-GONet is the Unity3D GameObject Networking solution with tight, developer-friendly integration into the Unity architecture/runtime.  If you need to network something and a GameObject is involved, GONet is the answer.
-<br><br>
-<strong>TL;DR</strong>
-<br>State of affairs for multiplayer/networking in Unity:
-<br>*UNet is in end-of-life long term support (LTS) - not to be used
-<br>*DOTS NetCode can be a real challenge to adopt
-<br>*Other multiplayer/networking options do an ~OK~ job of integrating with Unity (some things done well and others not so well)
-<br>*You need a robust Unity-centric networking library <strong>now</strong> to deliver your multiplayer game to fans
-<br>*GONet == solution (auto-magical data sync & value blending & compression & encryption, extensible pub/sub events, pure C# w/ all source code) 
-<br><br>
-<strong>GONet mantra:</strong>
-<br>-doing the easy/common stuff should be dead simple (no programming)
-<br>-doing the (<em>seemingly</em>) hard stuff should first be possible and second be approachable
-<br>-high performance and low resource utilization are kept at the forefront of design, development, decision making and implementation details
-<br>-there is much more to a great networked multi-player game than syncing transforms, GONet helps take you the rest of the way with features and implementation experts to <em>"save your bacon"</em>
-<br>-there is no "asset fairy" to auto-magically <em>multi-playerify</em> your entire game; <strong>BUT</strong> a robust toolset is a must - enter GONet
-<br>-TCP has no place here (AAA studio grade solutions are UDP-only when any competitive and/or near-realtime gameplay needs exist - GONet is UDP-only)
-<br><br>
-<strong>NOTE:</strong> Instead of slow runtime reflection or error-prone/confusing byte weaving, GONet utilizes (automatic) design-time code generation that is runtime debuggable. Unity-friendly multi-threading where appropriate. Works well with default settings, but tweak away as needed. <strong>REPLAY support is out of the box</strong> (PRO Only)!  And the box is not black, as <strong><em>source code is included</em></strong>.
-<br><br>
-<strong>FEATURES:</strong>
-<br><strong>Auto-magical data sync:</strong>
-<br>*Transform - position/localPosition, rotation/localRotation, scale
-<br>*Animator Controller parameters
-<br>*Any MonoBehaviour fields ([SyncVar] replacement)
-<br>*Omni-directional from owner to non-owners (server and clients alike)
-<br>*GameObject.Instantiate() is auto-magically networked from the owner/instantiator to all interested parties/machines (optionally use a prefab alternate for non-owners)
-<br>*You control sync settings applied to groups of data items: default and/or user-defined (via profiles/templates, for when you want/need more control)
-<br>*Auto-magically blend smoothly between received values for non-owners: default interpolation/extrapolation and/or user-defined implementation (great for dealing with unreliable <em>"streams"</em>)
-<br><br><strong>Event Bus:</strong>
-<br>*Publish and subscribe to your own omni-directional (<em>arbitrary</em> content between server <-> clients) communication  ([Command], [ClientRpc] and [TargetRpc] replacement)
-<br>*Auto-magically sync'd changes also (automatically) publish events to which you can subscribe (e.g., energy dropped below 10 => change avatar material)
-<br>*Transient events - delivered to clients connected to game session when event occurs
-<br>*Persistent events - like Transient event with additional delivery to any clients connecting to the game session after event occurs and will exist in recorded/replay data
-<br>*Any user-defined event class - can be either transient or persistent
-<br>*Promotes industry proven event-driven game architecture and facilitates GONet Record+Replay
-<br><br><strong>Serialization options:</strong>
-<br>*Default Auto-magical data sync:  custom bit packing (with LZ4 compression)
-<br>*Default Event Bus traffic: MessagePack (with LZ4 compression)
-<br>*User-defined custom overrides: if you have special cases or feel you can do it better, by all means, a mechanism to do so is provided
-<br>*Configurable value quantization: choose # bits to occupy and auto-magically quantizes/compresses to fit (great for LOD, <em>see below</em>)
-<br><br><strong>(PRO Only) Record+Replay GONet sessions:</strong>
-<br>*(PRO Only) Everything GONet sends and receives is recorded (server and clients alike)
-<br>*(PRO Only) Replay the recorded gameplay. Great for: (eSports) In-game instant replay, Location Based Entertainment takeaway not to mention development troubleshooting and bug reproduction (i.e., a <em>"save your bacon"</em> feature)
-<br>*(PRO Only) Recorded session data feeds into time series, statistics-based graphs for analysis during development and perhaps more importantly after game is released
-<br><br><strong>(PRO Only) Level of Detail (LOD) management:</strong>
-<br>*(PRO Only) Control the Who/What/When/Where/Why/How of data detail
-<br>*(PRO Only) Default implementation uses distance to client's main player controlled GameObject (closer = high data resolution, further = lower data resolution...down to excluded entirely)
-<br>*(PRO Only) User-defined custom overrides: decide what causes changes to a GameObject's data LOD, when it should be applied, how much it affects LOD, etc...
-<br>*(PRO Only) Facilitates large worlds and/or large numbers of networked GameObjects and sync'd values (e.g., MMO)
-<br><br><strong>Wide platform/runtime support:</strong>
-<br>*All managed C#, no native libraries
-<br>*(PRO Only) Ahead of Time (AOT) compilation support (e.g., iOS)
-<br>*(PRO Only) IL2CPP
-<br><br><strong>Network Transport:</strong>
-<br>*High level (just add GONetParticipant to GameObjects for transform/animation and [GONetAutoMagicalSync] to MonoBehaviour fields/properties and you are <em>in business</em>)
-<br>*Mid level (create/publish/subscribe custom events and also fine tune available network settings to meet particular needs)
-<br>*Low level (send/receive/manage data however you need to, but you probably will never need this)
-<br>*UDP (unreliable+unordered) and RUDP (reliable+ordered UDP)
-<br>*Encryption (customized version of Bouncy Castle Crypto API)
-<br>*Configurable channels (optional)
-<br><br><strong>Network topologies:</strong>
-<br>*Dedicated game server (client-server DGS)
-<br>*Local (LAN): good for location-based entertainment (LBE)
-<br>*(PRO Only) Peer-to-Peer (P2P): NAT punchthrough etc...
-<br><br><strong>Support:</strong>
-<br>*Basic tutorials, examples and forum/email back and forth as time/resources permit
-<br>*(PRO Only) Fixes to unique and/or uncommon bugs/issues
-<br>*(PRO Only) Screen sharing collaboration sessions and more in-depth responses at front of email support line
-<br>*(PRO Only) Access to extensive example projects with detailed documentation
-<br>*(Premium Only) GONet support team working directly with your team with off-site and on-site options
-<br>*(Premium Only) GONet custom feature requests
-<br><br><strong>General:</strong>
-<br>*RigidBody support
-<br>*Run-time authority transition (e.g., client to server for projectiles)
-<br>*Source code (well commented and debuggable C#)
-<br><br><strong>Logging:</strong>
-<br>*Built atop the robust, well-known log4net api/library
-<br>*Writes to Console in editor and to "logs/gonet.log" file in builds
-<br>*Outputs logging level, thread #, system time, frame time and your message with every log statement (if you have ever performed troubleshooting on a networked game, you know this is one of those <em>"save your bacon"</em> features)
-<br>*Used in GONet code and fully available to use wherever you like
-<br><br>
-<strong>Recommended Minimum System Specifications (Running GONet Games):</strong>
-<br>*Baseline requirements listed on Unity site: https://unity3d.com/unity/system-requirements
-<br>*64-bit CPU with 4 cores
-<br><br>
-Let GONet take on the most difficult burden you face, so your team can focus on interesting creative matters.  GONet integrates nicely into existing game project code bases and effortlessly for those lucky to be in green field development.
-<br><br>
-Manual and API Documentation 
-Please discuss GONet in the forum
-Contact support to discuss consulting assistance for implementation/integration/migration with your game project team.  We have a multi-tiered support structure to suit your needs, from trivial to highly involved.  Our implementation experts will help you from getting off the ground up to crossing the finish line with you.
-<br><br>
-<br>Thanks for making all the way!  When it comes to getting your game networked and multi-player capable, you need to know what you are getting yourself into.  GONet is the real deal.
-=======
 # GONet
 Networking library for Unity GameObjects.  Developed and used during 2019 and 2020.  No longer actively maintained, but perhaps it could be of use.
 
@@ -195,5 +95,4 @@
 Please discuss GONet in the forum
 Contact support to discuss consulting assistance for implementation/integration/migration with your game project team.  We have a multi-tiered support structure to suit your needs, from trivial to highly involved.  Our implementation experts will help you from getting off the ground up to crossing the finish line with you.
 <br><br>
-<br>Thanks for making all the way!  When it comes to getting your game networked and multi-player capable, you need to know what you are getting yourself into.  GONet is the real deal.
->>>>>>> 85639394
+<br>Thanks for making all the way!  When it comes to getting your game networked and multi-player capable, you need to know what you are getting yourself into.  GONet is the real deal.